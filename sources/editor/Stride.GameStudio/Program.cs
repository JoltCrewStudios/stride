// Copyright (c) .NET Foundation and Contributors (https://dotnetfoundation.org/ & https://stride3d.net) and Silicon Studio Corp. (https://www.siliconstudio.co.jp)
// Distributed under the MIT license. See the LICENSE.md file in the project root for more information.
using System;
using System.Collections.Concurrent;
using System.Collections.Generic;
using System.Diagnostics;
using System.Globalization;
using System.Linq;
using System.Reflection;
using System.Runtime.CompilerServices;
using System.Runtime.ExceptionServices;
using System.Security;
using System.Threading;
using System.Threading.Tasks;
using System.Windows;
using System.Windows.Threading;

using Stride.Core.Assets;
using Stride.Core.Assets.Editor;
using Stride.Core.Assets.Editor.Components.TemplateDescriptions.ViewModels;
using Stride.Core.Assets.Editor.Components.TemplateDescriptions.Views;
using Stride.Core.Assets.Editor.Services;
using Stride.Core.Assets.Editor.Settings;
using Stride.Core.Assets.Editor.ViewModel;
using Stride.Core.Diagnostics;
using Stride.Core.Extensions;
using Stride.Core.IO;
using Stride.Core.MostRecentlyUsedFiles;
using Stride.Core.Presentation.Interop;
using Stride.Core.Presentation.View;
using Stride.Core.Presentation.ViewModel;
using Stride.Core.Presentation.Windows;
using Stride.Core.Translation;
using Stride.Core.Translation.Providers;
using Stride.Assets.Presentation;
using Stride.Editor.Build;
using Stride.Editor.Engine;
using Stride.Editor.Preview;
using Stride.GameStudio.View;
using Stride.Graphics;
using Stride.PrivacyPolicy;
using EditorSettings = Stride.Core.Assets.Editor.Settings.EditorSettings;
using MessageBox = System.Windows.MessageBox;
using MessageBoxButton = System.Windows.MessageBoxButton;
using MessageBoxImage = System.Windows.MessageBoxImage;
using Stride.GameStudio.Helpers;
using Stride.GameStudio.ViewModels;
using Stride.GameStudio.Plugin;
using Stride.GameStudio.Services;

namespace Stride.GameStudio;

public static class Program
{
    private static App app;
    private static IntPtr windowHandle;
    private static bool terminating;
    private static Dispatcher mainDispatcher;
    private static RenderDocManager renderDocManager;
    private static readonly ConcurrentQueue<string> LogRingbuffer = new();

    [STAThread]
    public static void Main()
    {
        AppDomain.CurrentDomain.UnhandledException += CurrentDomain_UnhandledException;
        EditorPath.EditorTitle = StrideGameStudio.EditorName;

        if (IntPtr.Size == 4)
        {
            MessageBox.Show("Stride GameStudio requires a 64bit OS to run.", "Stride", MessageBoxButton.OK, MessageBoxImage.Error);
            Environment.Exit(1);
        }

        PrivacyPolicyHelper.RestartApplication = RestartApplication;
        PrivacyPolicyHelper.EnsurePrivacyPolicyStride40();

        // We use MRU of the current version only when we're trying to reload last session.
        var mru = new MostRecentlyUsedFileCollection(InternalSettings.LoadProfileCopy, InternalSettings.MostRecentlyUsedSessions, InternalSettings.WriteFile);
        mru.LoadFromSettings();

        EditorSettings.Initialize();
        Thread.CurrentThread.Name = "Main thread";

<<<<<<< HEAD
=======
        // Install Metrics for the editor
        using (StrideGameStudio.MetricsClient = new MetricsClient(CommonApps.StrideEditorAppId))
        {
>>>>>>> c5f70127
            try
            {
                // Environment.GetCommandLineArgs correctly process arguments regarding the presence of '\' and '"'
                var args = Environment.GetCommandLineArgs().Skip(1).ToList();
                var startupSessionPath = StrideEditorSettings.StartupSession.GetValue();
                var lastSessionPath = EditorSettings.ReloadLastSession.GetValue() ? mru.MostRecentlyUsedFiles.FirstOrDefault() : null;
                var initialSessionPath = !UPath.IsNullOrEmpty(startupSessionPath) ? startupSessionPath : lastSessionPath?.FilePath;

                // Handle arguments
                for (var i = 0; i < args.Count; i++)
                {
                    if (args[i] == "/LauncherWindowHandle")
<<<<<<< HEAD
                    {
                        windowHandle = new IntPtr(long.Parse(args[++i]));
                    }
                    else if (args[i] == "/NewProject")
                    {
                        initialSessionPath = null;
                    }
                    else if (args[i] == "/DebugEditorGraphics")
                    {
                        EmbeddedGame.DebugMode = true;
                    }
                    else if (args[i] == "/RenderDoc")
                    {
                        // TODO: RenderDoc is not working here (when not in debug)
                        GameStudioPreviewService.DisablePreview = true;
                        renderDocManager = new RenderDocManager();
                        renderDocManager.Initialize();
                    }
                    else if (args[i] == "/Reattach")
                    {
                        var debuggerProcessId = int.Parse(args[++i]);

                        if (!System.Diagnostics.Debugger.IsAttached)
                        {
                            using (var debugger = VisualStudioDebugger.GetByProcess(debuggerProcessId))
                            {
                                debugger?.Attach();
                            }
                        }
                    }
                    else if (args[i] == "/RecordEffects")
                    {
                        GameStudioBuilderService.GlobalEffectLogPath = args[++i];
                    }
                    else
                    {
                        initialSessionPath = args[i];
                    }
                }
                RuntimeHelpers.RunModuleConstructor(typeof(Asset).Module.ModuleHandle);

                //listen to logger for crash report
                GlobalLogger.GlobalMessageLogged += GlobalLoggerOnGlobalMessageLogged;

                mainDispatcher = Dispatcher.CurrentDispatcher;
                mainDispatcher.InvokeAsync(() => Startup(initialSessionPath));

                using (new WindowManager(mainDispatcher))
                {
                    app = new App { ShutdownMode = ShutdownMode.OnExplicitShutdown };
=======
                    {
                        windowHandle = new IntPtr(long.Parse(args[++i]));
                    }
                    else if (args[i] == "/NewProject")
                    {
                        initialSessionPath = null;
                    }
                    else if (args[i] == "/DebugEditorGraphics")
                    {
                        EmbeddedGame.DebugMode = true;
                    }
                    else if (args[i] == "/RenderDoc")
                    {
                        // TODO: RenderDoc is not working here (when not in debug)
                        GameStudioPreviewService.DisablePreview = true;
                        renderDocManager = new RenderDocManager();
                        renderDocManager.Initialize();
                    }
                    else if (args[i] == "/RecordEffects")
                    {
                        GameStudioBuilderService.GlobalEffectLogPath = args[++i];
                    }
                    else
                    {
                        initialSessionPath = args[i];
                    }
                }
                RuntimeHelpers.RunModuleConstructor(typeof(Asset).Module.ModuleHandle);

                //listen to logger for crash report
                GlobalLogger.GlobalMessageLogged += GlobalLoggerOnGlobalMessageLogged;

                mainDispatcher = Dispatcher.CurrentDispatcher;
                mainDispatcher.InvokeAsync(() => Startup(initialSessionPath));

                using (new WindowManager(mainDispatcher))
                {
                    app = new App { ShutdownMode = ShutdownMode.OnExplicitShutdown };
                    app.Activated += (sender, eventArgs) =>
                    {
                        StrideGameStudio.MetricsClient?.SetActiveState(true);
                    };
                    app.Deactivated += (sender, eventArgs) =>
                    {
                        StrideGameStudio.MetricsClient?.SetActiveState(false);
                    };
>>>>>>> c5f70127

                    app.InitializeComponent();
                    app.Run();
                }
<<<<<<< HEAD

                renderDocManager?.RemoveHooks();
            }
            catch (Exception e)
            {
                HandleException(e, 0);
            }
        }

        private static void GlobalLoggerOnGlobalMessageLogged(ILogMessage logMessage)
        {
            if (logMessage.Type <= LogMessageType.Warning) return;
=======
>>>>>>> c5f70127

                renderDocManager?.RemoveHooks();
            }
            catch (Exception e)
            {
                HandleException(e, 0);
            }
        }
    }

    private static void GlobalLoggerOnGlobalMessageLogged(ILogMessage logMessage)
    {
        if (logMessage.Type <= LogMessageType.Warning) return;

        LogRingbuffer.Enqueue(logMessage.ToString());
        while (LogRingbuffer.Count > 5)
        {
            LogRingbuffer.TryDequeue(out var msg);
        }
    }

    private sealed record CrashReportArgs(int Location, Exception Exception, string[] Log, string ThreadName);
    private static void CrashReport(object data)
    {
        var args = (CrashReportArgs)data;

        //Stop the game studio rendering thread
        mainDispatcher?.InvokeAsync(() => Thread.CurrentThread.Join());

        CrashReportHelper.SendReport(args.Exception.FormatFull(), args.Location, args.Log, args.ThreadName);

        //Make sure we stop now.. more exceptions might come but we just grab the first one
        Environment.Exit(0);
    }

    private static void HandleException(Exception exception, int location)
    {
        if (exception == null) return;

        //prevent multiple crash reports
        if (terminating) return;
        terminating = true;

        // In case assembly resolve was not done yet, disable it altogether
        NuGetAssemblyResolver.DisableAssemblyResolve();

        var englishCulture = new CultureInfo("en-US");
        var crashLogThread = new Thread(CrashReport) { CurrentUICulture = englishCulture, CurrentCulture = englishCulture };
        crashLogThread.SetApartmentState(ApartmentState.STA);
        crashLogThread.Start(new CrashReportArgs(location, exception, LogRingbuffer.ToArray(), Thread.CurrentThread.Name));
        crashLogThread.Join();
    }

    [SecurityCritical]
    private static void CurrentDomain_UnhandledException(object sender, UnhandledExceptionEventArgs e)
    {
        if (e.IsTerminating)
        {
            HandleException(e.ExceptionObject as Exception, 1);
        }
    }

    private static async void Startup(UFile initialSessionPath)
    {
        try
        {
            InitializeLanguageSettings();
            var serviceProvider = InitializeServiceProvider();

            try
            {
                PackageSessionPublicHelper.FindAndSetMSBuildVersion();
            }
            catch (Exception e)
            {
                var message = "Could not find a compatible version of MSBuild.\r\n\r\n" +
                              "Check that you have a valid installation with the required workloads, or go to [www.visualstudio.com/downloads](https://www.visualstudio.com/downloads) to install a new one.\r\n" +
                              "Also make sure you have the latest [.NET 6 SDK](https://dotnet.microsoft.com/) \r\n\r\n" +
                              e;
                await serviceProvider.Get<IEditorDialogService>().MessageBox(message, Core.Presentation.Services.MessageBoxButton.OK, Core.Presentation.Services.MessageBoxImage.Error);
                app.Shutdown();
                return;
            }

            // We use a MRU that contains the older version projects to display in the editor
            var mru = new MostRecentlyUsedFileCollection(InternalSettings.LoadProfileCopy, InternalSettings.MostRecentlyUsedSessions, InternalSettings.WriteFile);
            mru.LoadFromSettings();
            var editor = new GameStudioViewModel(serviceProvider, mru);
            AssetsPlugin.RegisterPlugin(typeof(StrideDefaultAssetsPlugin));
            AssetsPlugin.RegisterPlugin(typeof(StrideEditorPlugin));

            // Attempt to load the startup session, if available
            if (!UPath.IsNullOrEmpty(initialSessionPath))
            {
                var sessionLoaded = await editor.OpenInitialSession(initialSessionPath);
                if (sessionLoaded == true)
                {
                    var mainWindow = new GameStudioWindow(editor);
                    Application.Current.MainWindow = mainWindow;
                    WindowManager.ShowMainWindow(mainWindow);
                    return;
                }
            }

            // No session successfully loaded, open the new/open project window
            bool? completed;
            // The user might cancel after chosing a template to instantiate, in this case we'll reopen the window
            var startupWindow = new ProjectSelectionWindow
            {
                WindowStartupLocation = WindowStartupLocation.CenterScreen,
                ShowInTaskbar = true,
            };
            var viewModel = new NewOrOpenSessionTemplateCollectionViewModel(serviceProvider, startupWindow);
            startupWindow.Templates = viewModel;
            startupWindow.ShowDialog();

            // The user selected a template to instantiate
            if (startupWindow.NewSessionParameters != null)
            {
                // Clean existing entry in the MRU data
                var directory = startupWindow.NewSessionParameters.OutputDirectory;
                var name = startupWindow.NewSessionParameters.OutputName;
                var mruData = new MRUAdditionalDataCollection(InternalSettings.LoadProfileCopy, GameStudioInternalSettings.MostRecentlyUsedSessionsData, InternalSettings.WriteFile);
                mruData.RemoveFile(UFile.Combine(UDirectory.Combine(directory, name), new UFile(name + SessionViewModel.SolutionExtension)));

                completed = await editor.NewSession(startupWindow.NewSessionParameters);
            }
            // The user selected a path to open
            else if (startupWindow.ExistingSessionPath != null)
            {
                completed = await editor.OpenSession(startupWindow.ExistingSessionPath);
            }
            // The user cancelled from the new/open project window, so exit the application
            else
            {
                completed = true;
            }

            if (completed != true)
            {
                var windowsClosed = new List<Task>();
                foreach (var window in Application.Current.Windows.Cast<Window>().Where(x => x.IsLoaded))
                {
                    var tcs = new TaskCompletionSource<int>();
                    window.Unloaded += (s, e) => tcs.SetResult(0);
                    windowsClosed.Add(tcs.Task);
                }

                await Task.WhenAll(windowsClosed);

                // When a project has been partially loaded, it might already have initialized some plugin that could conflict with
                // the next attempt to start something. Better start the application again.
                var commandLine = string.Join(" ", Environment.GetCommandLineArgs().Skip(1).Select(x => $"\"{x}\""));
                var process = new Process { StartInfo = new ProcessStartInfo(typeof(Program).Assembly.Location, commandLine) };
                process.Start();
                app.Shutdown();
                return;
            }

            if (editor.Session != null)
            {
                // If a session was correctly loaded, show the main window
                var mainWindow = new GameStudioWindow(editor);
                Application.Current.MainWindow = mainWindow;
                WindowManager.ShowMainWindow(mainWindow);
            }
            else
            {
                // Otherwise, exit.
                app.Shutdown();
            }
        }
        catch (Exception)
        {
            app.Shutdown();
        }
    }

    private static void RestartApplication()
    {
        var args = Environment.GetCommandLineArgs();
        var startInfo = new ProcessStartInfo(Assembly.GetEntryAssembly().Location)
        {
            Arguments = string.Join(" ", args.Skip(1)),
            WorkingDirectory = Environment.CurrentDirectory,
        };
        Process.Start(startInfo);
        Environment.Exit(0);
    }

    private static IViewModelServiceProvider InitializeServiceProvider()
    {
        // TODO: this should be done elsewhere
        var dispatcherService = new DispatcherService(Dispatcher.CurrentDispatcher);
        var dialogService = new StrideDialogService(dispatcherService, StrideGameStudio.EditorName);
        var pluginService = new PluginService();
        var services = new List<object>{ new DispatcherService(Dispatcher.CurrentDispatcher), dialogService, pluginService };
        if (renderDocManager != null)
            services.Add(renderDocManager);
        var serviceProvider = new ViewModelServiceProvider(services);
        return serviceProvider;
    }

    private static void InitializeLanguageSettings()
    {
        TranslationManager.Instance.RegisterProvider(new GettextTranslationProvider());
        TranslationManager.Instance.CurrentLanguage = EditorSettings.Language.GetValue() switch
        {
            SupportedLanguage.MachineDefault => CultureInfo.InstalledUICulture,
            SupportedLanguage.English => new CultureInfo("en-US"),
            SupportedLanguage.French => new CultureInfo("fr-FR"),
            SupportedLanguage.Japanese => new CultureInfo("ja-JP"),
            SupportedLanguage.Russian => new CultureInfo("ru-RU"),
            SupportedLanguage.German => new CultureInfo("de-DE"),
            SupportedLanguage.Spanish => new CultureInfo("es-ES"),
            SupportedLanguage.ChineseSimplified => new CultureInfo("zh-Hans"),
            SupportedLanguage.Italian => new CultureInfo("it-IT"),
            SupportedLanguage.Korean => new CultureInfo("ko-KR"),
            _ => throw new ArgumentException("Invalid language option"),
        };
    }

    internal static void NotifyGameStudioStarted()
    {
        if (windowHandle != IntPtr.Zero)
        {
            NativeHelper.SendMessage(windowHandle, NativeHelper.WM_CLOSE, IntPtr.Zero, IntPtr.Zero);
        }
    }
}<|MERGE_RESOLUTION|>--- conflicted
+++ resolved
@@ -81,12 +81,9 @@
         EditorSettings.Initialize();
         Thread.CurrentThread.Name = "Main thread";
 
-<<<<<<< HEAD
-=======
         // Install Metrics for the editor
         using (StrideGameStudio.MetricsClient = new MetricsClient(CommonApps.StrideEditorAppId))
         {
->>>>>>> c5f70127
             try
             {
                 // Environment.GetCommandLineArgs correctly process arguments regarding the presence of '\' and '"'
@@ -99,7 +96,6 @@
                 for (var i = 0; i < args.Count; i++)
                 {
                     if (args[i] == "/LauncherWindowHandle")
-<<<<<<< HEAD
                     {
                         windowHandle = new IntPtr(long.Parse(args[++i]));
                     }
@@ -118,57 +114,6 @@
                         renderDocManager = new RenderDocManager();
                         renderDocManager.Initialize();
                     }
-                    else if (args[i] == "/Reattach")
-                    {
-                        var debuggerProcessId = int.Parse(args[++i]);
-
-                        if (!System.Diagnostics.Debugger.IsAttached)
-                        {
-                            using (var debugger = VisualStudioDebugger.GetByProcess(debuggerProcessId))
-                            {
-                                debugger?.Attach();
-                            }
-                        }
-                    }
-                    else if (args[i] == "/RecordEffects")
-                    {
-                        GameStudioBuilderService.GlobalEffectLogPath = args[++i];
-                    }
-                    else
-                    {
-                        initialSessionPath = args[i];
-                    }
-                }
-                RuntimeHelpers.RunModuleConstructor(typeof(Asset).Module.ModuleHandle);
-
-                //listen to logger for crash report
-                GlobalLogger.GlobalMessageLogged += GlobalLoggerOnGlobalMessageLogged;
-
-                mainDispatcher = Dispatcher.CurrentDispatcher;
-                mainDispatcher.InvokeAsync(() => Startup(initialSessionPath));
-
-                using (new WindowManager(mainDispatcher))
-                {
-                    app = new App { ShutdownMode = ShutdownMode.OnExplicitShutdown };
-=======
-                    {
-                        windowHandle = new IntPtr(long.Parse(args[++i]));
-                    }
-                    else if (args[i] == "/NewProject")
-                    {
-                        initialSessionPath = null;
-                    }
-                    else if (args[i] == "/DebugEditorGraphics")
-                    {
-                        EmbeddedGame.DebugMode = true;
-                    }
-                    else if (args[i] == "/RenderDoc")
-                    {
-                        // TODO: RenderDoc is not working here (when not in debug)
-                        GameStudioPreviewService.DisablePreview = true;
-                        renderDocManager = new RenderDocManager();
-                        renderDocManager.Initialize();
-                    }
                     else if (args[i] == "/RecordEffects")
                     {
                         GameStudioBuilderService.GlobalEffectLogPath = args[++i];
@@ -197,26 +142,10 @@
                     {
                         StrideGameStudio.MetricsClient?.SetActiveState(false);
                     };
->>>>>>> c5f70127
 
                     app.InitializeComponent();
                     app.Run();
                 }
-<<<<<<< HEAD
-
-                renderDocManager?.RemoveHooks();
-            }
-            catch (Exception e)
-            {
-                HandleException(e, 0);
-            }
-        }
-
-        private static void GlobalLoggerOnGlobalMessageLogged(ILogMessage logMessage)
-        {
-            if (logMessage.Type <= LogMessageType.Warning) return;
-=======
->>>>>>> c5f70127
 
                 renderDocManager?.RemoveHooks();
             }
