--- conflicted
+++ resolved
@@ -82,11 +82,6 @@
         Thread.CurrentThread.Name = "Main thread";
 
         // Install Metrics for the editor
-<<<<<<< HEAD
-=======
-        using (StrideGameStudio.MetricsClient = EditorSettings.EnableMetrics.GetValue() ? new MetricsClient(CommonApps.StrideEditorAppId) : null)
-        {
->>>>>>> 10babd22
             try
             {
                 // Environment.GetCommandLineArgs correctly process arguments regarding the presence of '\' and '"'
